//! StorageBackend that uses Cloud Storage from Google

pub mod object_metadata;
mod response_body;
mod uri;

use crate::storage::{
    cloud_storage::response_body::{Item, ResponseBody},
    Error, ErrorKind, Fileinfo, Metadata, StorageBackend,
};
use async_trait::async_trait;
use bytes::{buf::BufExt, Buf};
use futures::prelude::*;
use futures::TryStreamExt;
use hyper::{
    body::aggregate,
    client::connect::{dns::GaiResolver, HttpConnector},
    http::{header, Method, StatusCode, Uri},
    Body, Client, Request, Response,
};
use hyper_rustls::HttpsConnector;
use mime::APPLICATION_OCTET_STREAM;
use object_metadata::ObjectMetadata;
use std::{
    fmt::Debug,
    path::{Path, PathBuf},
};
use tokio_util::codec::{BytesCodec, FramedRead};
use uri::GcsUri;
use yup_oauth2::{ServiceAccountAuthenticator, ServiceAccountKey};

/// A StorageBackend that uses Cloud storage from Google.
#[derive(Clone, Debug)]
pub struct CloudStorage {
    uris: GcsUri,
    client: Client<HttpsConnector<HttpConnector>>, //TODO: maybe it should be an Arc<> or a 'static
    service_account_key: ServiceAccountKey,
}

impl CloudStorage {
    /// Creates a new CloudStorage backend connected to the specified GCS bucket.
    pub fn new<STR: Into<String>>(base_url: STR, bucket: STR, service_account_key: ServiceAccountKey) -> Self {
        let client: Client<HttpsConnector<HttpConnector<GaiResolver>>, Body> = Client::builder().build(HttpsConnector::new());
        CloudStorage {
            client,
            service_account_key,
            uris: GcsUri::new(base_url.into(), bucket.into()),
        }
    }

    #[tracing_attributes::instrument]
    async fn get_token(&self) -> Result<String, Error> {
        if self.service_account_key.key_type.as_deref() == Some("test") {
            return Ok("test".to_string());
        }
        let auth = ServiceAccountAuthenticator::builder(self.service_account_key.clone())
            .hyper_client(self.client.clone())
            .build()
            .await?;

        auth.token(&["https://www.googleapis.com/auth/devstorage.read_write"])
<<<<<<< HEAD
            .map_ok(|t| t.as_str().to_string())
            .map_err(|_| Error::from(ErrorKind::PermanentFileNotAvailable))
=======
            .map_err(|e| Error::new(ErrorKind::PermanentFileNotAvailable, e))
>>>>>>> ed04cfb0
            .await
    }
}

#[async_trait]
impl<U: Sync + Send + Debug> StorageBackend<U> for CloudStorage {
    type Metadata = ObjectMetadata;

    fn supported_features(&self) -> u32 {
        // crate::storage::FEATURE_RESTART
        // TODO: Re-implement this
        0
    }

    #[tracing_attributes::instrument]
    async fn metadata<P: AsRef<Path> + Send + Debug>(&self, _user: &Option<U>, path: P) -> Result<Self::Metadata, Error> {
        let uri: Uri = self.uris.metadata(path)?;

        let client: Client<HttpsConnector<HttpConnector<GaiResolver>>, Body> = self.client.clone();

        let token = self.get_token().await?;
        let request: Request<Body> = Request::builder()
            .uri(uri)
            .header(header::AUTHORIZATION, format!("Bearer {}", token))
            .method(Method::GET)
            .body(Body::empty())
            .map_err(|e| Error::new(ErrorKind::PermanentFileNotAvailable, e))?;

        let response: Response<Body> = client.request(request).map_err(|e| Error::new(ErrorKind::PermanentFileNotAvailable, e)).await?;

        let body = unpack_response(response).await?;

        let body_str: &str = std::str::from_utf8(body.bytes()).map_err(|e| Error::new(ErrorKind::PermanentFileNotAvailable, e))?;

        let response: Item = serde_json::from_str(body_str).map_err(|e| Error::new(ErrorKind::PermanentFileNotAvailable, e))?;

        response.to_metadata()
    }

    #[allow(clippy::type_complexity)]
    #[tracing_attributes::instrument]
    async fn list<P: AsRef<Path> + Send + Debug>(&self, _user: &Option<U>, path: P) -> Result<Vec<Fileinfo<PathBuf, Self::Metadata>>, Error>
    where
        <Self as StorageBackend<U>>::Metadata: Metadata,
    {
        let uri: Uri = self.uris.list(path)?;

        let client: Client<HttpsConnector<HttpConnector<GaiResolver>>, Body> = self.client.clone();

        let token = self.get_token().await?;

        let request: Request<Body> = Request::builder()
            .uri(uri)
            .header(header::AUTHORIZATION, format!("Bearer {}", token))
            .method(Method::GET)
            .body(Body::empty())
            .map_err(|_| Error::from(ErrorKind::PermanentFileNotAvailable))?;
        let response: Response<Body> = client.request(request).map_err(|e| Error::new(ErrorKind::PermanentFileNotAvailable, e)).await?;
        let body = unpack_response(response).await?;
        let response: ResponseBody = serde_json::from_reader(body.reader()).map_err(|e| Error::new(ErrorKind::PermanentFileNotAvailable, e))?;
        response.list()
    }

    //#[tracing_attributes::instrument]
    async fn get<P: AsRef<Path> + Send + Debug>(
        &self,
        _user: &Option<U>,
        path: P,
        _start_pos: u64,
    ) -> Result<Box<dyn tokio::io::AsyncRead + Send + Sync + Unpin>, Error> {
        let uri: Uri = self.uris.get(path)?;
        let client: Client<HttpsConnector<HttpConnector<GaiResolver>>, Body> = self.client.clone();

        let token = self.get_token().await?;
        let request: Request<Body> = Request::builder()
            .uri(uri)
            .header(header::AUTHORIZATION, format!("Bearer {}", token))
            .method(Method::GET)
            .body(Body::empty())
            .map_err(|e| Error::new(ErrorKind::PermanentFileNotAvailable, e))?;

        let response: Response<Body> = client.request(request).map_err(|e| Error::new(ErrorKind::PermanentFileNotAvailable, e)).await?;
        result_based_on_http_status(response.status(), ())?;

        let futures_io_async_read = response
            .into_body()
            //.map_ok(|b| b.bytes().to_vec())
            // TODO: Error is squashed here, we might want to log it.
            .map_err(|_e| std::io::Error::new(std::io::ErrorKind::Other, "Error reading from bucket!"))
            .into_async_read();

        Ok(Box::new(to_tokio_async_read(futures_io_async_read)))
    }

    async fn put<P: AsRef<Path> + Send + Debug, B: tokio::io::AsyncRead + Send + Sync + Unpin + 'static>(
        &self,
        _user: &Option<U>,
        bytes: B,
        path: P,
        _start_pos: u64,
    ) -> Result<u64, Error> {
        let uri: Uri = self.uris.put(path)?;

        let client: Client<HttpsConnector<HttpConnector<GaiResolver>>, Body> = self.client.clone();

<<<<<<< HEAD
        let token = self.get_token().await?;
=======
        let reader = tokio::io::BufReader::with_capacity(4096, bytes);

        let token: AccessToken = self.get_token().await?;
>>>>>>> ed04cfb0
        let request: Request<Body> = Request::builder()
            .uri(uri)
            .header(header::AUTHORIZATION, format!("Bearer {}", token))
            .header(header::CONTENT_TYPE, APPLICATION_OCTET_STREAM.to_string())
            .method(Method::POST)
            .body(Body::wrap_stream(FramedRead::new(reader, BytesCodec::new()).map_ok(|b| b.freeze())))
            .map_err(|_| Error::from(ErrorKind::PermanentFileNotAvailable))?;
        let response: Response<Body> = client.request(request).map_err(|e| Error::new(ErrorKind::PermanentFileNotAvailable, e)).await?;
        let body = unpack_response(response).await?;
        let response: Item = serde_json::from_reader(body.reader()).map_err(|e| Error::new(ErrorKind::PermanentFileNotAvailable, e))?;

        Ok(response.to_metadata()?.len())
    }

    #[tracing_attributes::instrument]
    async fn del<P: AsRef<Path> + Send + Debug>(&self, _user: &Option<U>, path: P) -> Result<(), Error> {
        let uri: Uri = self.uris.delete(path)?;

        let client: Client<HttpsConnector<HttpConnector<GaiResolver>>, Body> = self.client.clone();
        let token = self.get_token().await?;
        let request: Request<Body> = Request::builder()
            .uri(uri)
            .header(header::AUTHORIZATION, format!("Bearer {}", token))
            .method(Method::DELETE)
            .body(Body::empty())
            .map_err(|_| Error::from(ErrorKind::PermanentFileNotAvailable))?;
        let response: Response<Body> = client.request(request).map_err(|e| Error::new(ErrorKind::PermanentFileNotAvailable, e)).await?;
        unpack_response(response).await?;

        Ok(())
    }

    #[tracing_attributes::instrument]
    async fn mkd<P: AsRef<Path> + Send + Debug>(&self, _user: &Option<U>, path: P) -> Result<(), Error> {
        let uri: Uri = self.uris.mkd(path)?;
        let client: Client<HttpsConnector<HttpConnector<GaiResolver>>, Body> = self.client.clone();

        let token = self.get_token().await?;
        let request: Request<Body> = Request::builder()
            .uri(uri)
            .header(header::AUTHORIZATION, format!("Bearer {}", token))
            .header(header::CONTENT_TYPE, APPLICATION_OCTET_STREAM.to_string())
            .header(header::CONTENT_LENGTH, "0")
            .method(Method::POST)
            .body(Body::empty())
            .map_err(|_| Error::from(ErrorKind::PermanentFileNotAvailable))?;
        let response: Response<Body> = client.request(request).map_err(|e| Error::new(ErrorKind::PermanentFileNotAvailable, e)).await?;
        unpack_response(response).await?;
        Ok(())
    }

    #[tracing_attributes::instrument]
    async fn rename<P: AsRef<Path> + Send + Debug>(&self, _user: &Option<U>, _from: P, _to: P) -> Result<(), Error> {
        //TODO: implement this
        unimplemented!();
    }

    #[tracing_attributes::instrument]
    async fn rmd<P: AsRef<Path> + Send + Debug>(&self, _user: &Option<U>, _path: P) -> Result<(), Error> {
        //TODO: implement this
        unimplemented!();
    }

    #[tracing_attributes::instrument]
    async fn cwd<P: AsRef<Path> + Send + Debug>(&self, _user: &Option<U>, _path: P) -> Result<(), Error> {
        Ok(())
    }
}

#[tracing_attributes::instrument]
async fn unpack_response(response: Response<Body>) -> Result<impl Buf, Error> {
    let status: StatusCode = response.status();
    let body = aggregate(response).map_err(|e| Error::new(ErrorKind::PermanentFileNotAvailable, e)).await?;
    result_based_on_http_status(status, body)
}

fn to_tokio_async_read(r: impl futures::io::AsyncRead) -> impl tokio::io::AsyncRead {
    tokio_util::compat::FuturesAsyncReadCompatExt::compat(r)
}

fn result_based_on_http_status<T>(status: StatusCode, ok_val: T) -> Result<T, Error> {
    if !status.is_success() {
        let err_kind = match status.as_u16() {
            404 => ErrorKind::PermanentFileNotAvailable,
            401 | 403 => ErrorKind::PermissionDenied,
            429 => ErrorKind::TransientFileNotAvailable,
            _ => ErrorKind::LocalError,
        };
        // TODO: Consume error message in body and add as error source somehow.
        return Err(Error::from(err_kind));
    }
    Ok(ok_val)
}<|MERGE_RESOLUTION|>--- conflicted
+++ resolved
@@ -59,12 +59,8 @@
             .await?;
 
         auth.token(&["https://www.googleapis.com/auth/devstorage.read_write"])
-<<<<<<< HEAD
             .map_ok(|t| t.as_str().to_string())
-            .map_err(|_| Error::from(ErrorKind::PermanentFileNotAvailable))
-=======
             .map_err(|e| Error::new(ErrorKind::PermanentFileNotAvailable, e))
->>>>>>> ed04cfb0
             .await
     }
 }
@@ -170,13 +166,9 @@
 
         let client: Client<HttpsConnector<HttpConnector<GaiResolver>>, Body> = self.client.clone();
 
-<<<<<<< HEAD
-        let token = self.get_token().await?;
-=======
         let reader = tokio::io::BufReader::with_capacity(4096, bytes);
 
-        let token: AccessToken = self.get_token().await?;
->>>>>>> ed04cfb0
+        let token = self.get_token().await?;
         let request: Request<Body> = Request::builder()
             .uri(uri)
             .header(header::AUTHORIZATION, format!("Bearer {}", token))
